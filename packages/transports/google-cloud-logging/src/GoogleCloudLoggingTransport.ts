import type { Log, LogSync } from "@google-cloud/logging";
import type { LogEntry } from "@google-cloud/logging/build/src/entry.js";
import type { LogLayerTransportConfig, LogLayerTransportParams } from "@loglayer/transport";
import { BaseTransport, LogLevel, LogLevelPriority, type LogLevelType } from "@loglayer/transport";

export interface GoogleCloudLoggingTransportConfig extends LogLayerTransportConfig<Log | LogSync> {
  /**
   * The root level data to include for all log entries.
   * "severity", "timestamp" and "jsonPayload" are already populated by the transport.
   * @see https://cloud.google.com/logging/docs/reference/v2/rest/v2/LogEntry
   */
  rootLevelData?: Omit<
    LogEntry,
    "severity" | "timestamp" | "receiveTimestamp" | "jsonPayload" | "textPayload" | "protoPayload"
  >;

  /**
   * Minimum log level to process. Defaults to "trace"
   */
  level?: LogLevelType;
}

<<<<<<< HEAD
type LogEntryField = keyof GoogleCloudLoggingTransport["rootLevelData"];

export class GoogleCloudLoggingTransport extends BaseTransport<Log> {
  private rootLevelData: GoogleCloudLoggingTransportConfig["rootLevelData"];
=======
export class GoogleCloudLoggingTransport extends BaseTransport<Log | LogSync> {
  private rootLevelData: Omit<LogEntry, "severity" | "timestamp" | "jsonPayload">;
>>>>>>> 6314562a
  private level: LogLevelType;

  private logEntryKeys: Set<LogEntryField> = new Set([
    "logName",
    "resource",
    "insertId",
    "httpRequest",
    "labels",
    "operation",
    "trace",
    "spanId",
    "traceSampled",
    "sourceLocation",
    "split",
  ]);

  constructor(config: GoogleCloudLoggingTransportConfig) {
    super(config);
    this.rootLevelData = config.rootLevelData || {};
    this.level = config.level ?? LogLevel.trace; // Default to trace to allow all logs
  }

  private mapLogLevel(level: LogLevelType): string {
    switch (level) {
      case LogLevel.fatal:
        return "CRITICAL";
      case LogLevel.error:
        return "ERROR";
      case LogLevel.warn:
        return "WARNING";
      case LogLevel.info:
        return "INFO";
      case LogLevel.debug:
        return "DEBUG";
      case LogLevel.trace:
        return "DEBUG";
      default:
        return "DEFAULT";
    }
  }

  private extractLogEntryFields(data: Record<string, unknown>) {
    const keys = Object.keys(data);
    const metadata: Record<string, unknown> = {};

    for (const key of keys) {
      if (this.logEntryKeys.has(key as LogEntryField)) {
        metadata[key] = data[key];
        delete data[key];
      }
    }

    return metadata;
  }

  shipToLogger({ data, hasData, logLevel, messages }: LogLayerTransportParams): any[] {
    // Skip if log level is lower priority than configured minimum
    if (LogLevelPriority[logLevel] < LogLevelPriority[this.level]) {
      return [];
    }

    const safeData = data && hasData ? data : {};
    const metadata = this.extractLogEntryFields(safeData);

    const entry = this.logger.entry(
      {
        ...this.rootLevelData,
        ...metadata,
        severity: this.mapLogLevel(logLevel),
        timestamp: new Date(),
      },
      {
        ...safeData,
        message: messages.join(" "),
      },
    );

    this.logger.write(entry);

    if (data && hasData) {
      return [data, messages];
    }

    return [messages];
  }
}<|MERGE_RESOLUTION|>--- conflicted
+++ resolved
@@ -20,15 +20,10 @@
   level?: LogLevelType;
 }
 
-<<<<<<< HEAD
 type LogEntryField = keyof GoogleCloudLoggingTransport["rootLevelData"];
 
-export class GoogleCloudLoggingTransport extends BaseTransport<Log> {
+export class GoogleCloudLoggingTransport extends BaseTransport<Log | LogSync> {
   private rootLevelData: GoogleCloudLoggingTransportConfig["rootLevelData"];
-=======
-export class GoogleCloudLoggingTransport extends BaseTransport<Log | LogSync> {
-  private rootLevelData: Omit<LogEntry, "severity" | "timestamp" | "jsonPayload">;
->>>>>>> 6314562a
   private level: LogLevelType;
 
   private logEntryKeys: Set<LogEntryField> = new Set([
